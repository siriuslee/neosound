--- conflicted
+++ resolved
@@ -182,15 +182,6 @@
 
 class HDF5Store(SoundStore):
 
-<<<<<<< HEAD
-        if not os.path.exists(self.filename):
-            with h5py.File(self.filename, "w") as f:
-                self._ids = f.keys() # _ids is used as a hack to get around an annoying segfault
-        else:
-            with h5py.File(self.filename, "r") as f:
-                self._ids = f.keys()
-
-=======
     #TODO Dictionary-like get and set methods?
     #TODO Store metadata about the different annotations throughout the file so that filtering can be done much faster.
 
@@ -212,7 +203,7 @@
                     pass
             else:
                 raise IOError("File %s cannot be opened read-only. It does not exist!" % self.filename)
->>>>>>> 5ef183d5
+
 
     def _get_group(self, f, group_name):
 
